using System.Text;
using System.Text.Json;
<<<<<<< HEAD
using System.Text.RegularExpressions;
=======
using System.Threading.Tasks;

namespace ConfigManagerPlus;
>>>>>>> 94155882

/// <summary>
/// ConfigManager+ core. Compose providers as layers; last added wins.
/// </summary>
public sealed class ConfigManager : IDisposable
{
    private readonly List<ConfigLayer> _layers = new();
    private readonly ReaderWriterLockSlim _lock = new(LockRecursionPolicy.NoRecursion);
    private readonly char _sep = ':';
    private Dictionary<string, string> _merged = new(StringComparer.OrdinalIgnoreCase);
    private int _orderCounter = 0;

    // Secret masking patterns (case-insensitive)
    private static readonly List<Regex> SecretPatterns = new()
    {
        new("password", RegexOptions.IgnoreCase),
        new("pwd", RegexOptions.IgnoreCase),
        new("secret", RegexOptions.IgnoreCase),
        new("token", RegexOptions.IgnoreCase),
        new("apikey", RegexOptions.IgnoreCase),
        new("api_key", RegexOptions.IgnoreCase),
        new("private", RegexOptions.IgnoreCase),
        new("connectionstring", RegexOptions.IgnoreCase)
    };

    /// <summary>
    /// Replace the default secret detection patterns.
    /// </summary>
    public static void ConfigureSecretHints(IEnumerable<string> patterns)
    {
        if (patterns is null) throw new ArgumentNullException(nameof(patterns));
        SecretPatterns.Clear();
        foreach (var p in patterns)
        {
            if (string.IsNullOrWhiteSpace(p)) continue;
            SecretPatterns.Add(new Regex(p, RegexOptions.IgnoreCase));
        }
    }

    /// <summary>
    /// Add an additional secret detection pattern.
    /// </summary>
    public static void AddSecretHint(string pattern)
    {
        if (string.IsNullOrWhiteSpace(pattern)) return;
        SecretPatterns.Add(new Regex(pattern, RegexOptions.IgnoreCase));
    }

    public event EventHandler<ConfigChangedEventArgs>? Changed;
    public event EventHandler<Exception>? Error;

    public ConfigManager() { }

    // ------------ Add sources ------------

    public ConfigManager AddJson(string path, bool reloadOnChange = true)
        => AddFileProvider(path, new JsonConfigProvider(), reloadOnChange);

    public ConfigManager AddYaml(string path, bool reloadOnChange = true)
        => AddFileProvider(path, new YamlConfigProvider(), reloadOnChange);

    public ConfigManager AddIni(string path, bool reloadOnChange = true)
        => AddFileProvider(path, new IniConfigProvider(), reloadOnChange);

    public ConfigManager AddEnvFile(string path = ".env", bool reloadOnChange = true)
        => AddFileProvider(path, new EnvFileConfigProvider(), reloadOnChange);

    private ConfigManager AddFileProvider(string path, IConfigProvider provider, bool reloadOnChange)
    {
        if (string.IsNullOrWhiteSpace(path)) throw new ArgumentException("path");
        var full = System.IO.Path.GetFullPath(path);
        var data = provider.Load(full);

        var layer = new ConfigLayer(full, provider, ++_orderCounter, false, data);

        _lock.EnterWriteLock();
        try
        {
            _layers.Add(layer);
            RebuildMerged_NoLock(out _, out _);
        }
        finally { _lock.ExitWriteLock(); }

        if (reloadOnChange && provider.SupportsHotReload)
        {
            TryAttachWatcher(layer);
        }
        return this;
    }

    /// <summary>
    /// Apply environment variables as an override layer. If prefix is provided, only variables starting with that prefix
    /// are considered, and the prefix is removed. Double underscore "__" is treated as section separator.
    /// Example: APP__Database__Port=5432 -> key "Database:Port".
    /// </summary>
    public ConfigManager AddEnvironmentVariables(string? prefix = null)
    {
        var dict = new Dictionary<string, string>(StringComparer.OrdinalIgnoreCase);
        foreach (System.Collections.DictionaryEntry de in Environment.GetEnvironmentVariables())
        {
            var key = de.Key?.ToString();
            var val = de.Value?.ToString() ?? string.Empty;
            if (string.IsNullOrEmpty(key)) continue;
            if (!string.IsNullOrEmpty(prefix))
            {
                if (!key.StartsWith(prefix, StringComparison.OrdinalIgnoreCase))
                    continue;
                key = key.Substring(prefix.Length);
            }

            key = key.Replace("__", _sep.ToString());
            key = key.TrimStart(_sep);
            if (key.Length == 0) continue;
            dict[key] = val;
        }

        AddDynamicLayer("<EnvironmentVariables>", new PassthroughProvider("env"), dict);
        return this;
    }

    /// <summary>
    /// Apply command-line overrides. Supports: --Key=value or --Section:Key=value or "--Key value" (space separated).
    /// Keys may use ':' to denote sections. Single dash is also accepted.
    /// </summary>
    public ConfigManager AddCommandLine(string[] args)
    {
        if (args is null) throw new ArgumentNullException(nameof(args));
        var dict = new Dictionary<string, string>(StringComparer.OrdinalIgnoreCase);

        for (int i = 0; i < args.Length; i++)
        {
            var a = args[i];
            if (!(a.StartsWith("--") || a.StartsWith("-"))) continue;

            string keyval = a.TrimStart('-');
            string key, value;

            int eq = keyval.IndexOf('=');
            if (eq >= 0)
            {
                key = keyval.Substring(0, eq).Trim();
                value = keyval[(eq + 1)..].Trim();
            }
            else
            {
                key = keyval.Trim();
                if (i + 1 < args.Length && !args[i + 1].StartsWith("-"))
                {
                    value = args[++i];
                }
                else
                {
                    value = "true"; // flag
                }
            }

            if (string.IsNullOrEmpty(key)) continue;
            dict[key] = value;
        }

        AddDynamicLayer("<CommandLine>", new PassthroughProvider("args"), dict);
        return this;
    }

    private void AddDynamicLayer(string name, IConfigProvider provider, IDictionary<string, string> dict)
    {
        var layer = new ConfigLayer(name, provider, ++_orderCounter, true, dict);
        _lock.EnterWriteLock();
        try
        {
            _layers.Add(layer);
            RebuildMerged_NoLock(out _, out _);
        }
        finally { _lock.ExitWriteLock(); }
    }

    private void TryAttachWatcher(ConfigLayer layer)
    {
        try
        {
            string dir = System.IO.Path.GetDirectoryName(layer.Path)!;
            string file = System.IO.Path.GetFileName(layer.Path);
            var watcher = new FileSystemWatcher(dir, file)
            {
                NotifyFilter = NotifyFilters.LastWrite | NotifyFilters.Size | NotifyFilters.FileName | NotifyFilters.CreationTime
            };
            watcher.Changed += (s, e) => _ = Task.Run(() => OnFileChanged(layer, e)).ContinueWith(t => { if (t.Exception != null) Error?.Invoke(this, t.Exception); }, TaskContinuationOptions.OnlyOnFaulted);
            watcher.Created += (s, e) => _ = Task.Run(() => OnFileChanged(layer, e)).ContinueWith(t => { if (t.Exception != null) Error?.Invoke(this, t.Exception); }, TaskContinuationOptions.OnlyOnFaulted);
            watcher.Deleted += (s, e) => _ = Task.Run(() => OnFileChanged(layer, e)).ContinueWith(t => { if (t.Exception != null) Error?.Invoke(this, t.Exception); }, TaskContinuationOptions.OnlyOnFaulted);
            watcher.Renamed += (s, e) => _ = Task.Run(() => OnFileChanged(layer, e)).ContinueWith(t => { if (t.Exception != null) Error?.Invoke(this, t.Exception); }, TaskContinuationOptions.OnlyOnFaulted);
            watcher.IncludeSubdirectories = false;
            watcher.EnableRaisingEvents = true;
            layer.Watcher = watcher;
        }
        catch (Exception ex)
        {
            Error?.Invoke(this, ex);
        }
    }

    private async Task OnFileChanged(ConfigLayer layer, FileSystemEventArgs e)
    {
        try
        {
            // debounce small bursts
            await Task.Delay(50).ConfigureAwait(false);
            var fresh = layer.Provider.Load(layer.Path);
            Dictionary<string, string> before, after;

            _lock.EnterWriteLock();
            try
            {
                layer.Data = fresh;
                before = new Dictionary<string, string>(_merged, _merged.Comparer);
                RebuildMerged_NoLock(out _, out _);
                after = new Dictionary<string, string>(_merged, _merged.Comparer);
            }
            finally { _lock.ExitWriteLock(); }

            var (added, modified, removed) = Diff(before, after);
            if (added.Count > 0 || modified.Count > 0 || removed.Count > 0)
            {
                Changed?.Invoke(this, new ConfigChangedEventArgs(added, modified, removed, layer.Path, layer.Provider.SourceName));
            }
        }
        catch (Exception ex)
        {
            Error?.Invoke(this, ex);
        }
    }

    private static (Dictionary<string, string> Added, Dictionary<string, (string OldValue, string NewValue)> Modified, List<string> Removed)
        Diff(Dictionary<string, string> before, Dictionary<string, string> after)
    {
        var added = new Dictionary<string, string>(StringComparer.OrdinalIgnoreCase);
        var modified = new Dictionary<string, (string, string)>(StringComparer.OrdinalIgnoreCase);
        var removed = new List<string>();

        foreach (var kv in after)
        {
            if (!before.TryGetValue(kv.Key, out var oldv))
                added[kv.Key] = kv.Value;
            else if (!string.Equals(oldv, kv.Value, StringComparison.Ordinal))
                modified[kv.Key] = (oldv, kv.Value);
        }
        foreach (var kv in before)
        {
            if (!after.ContainsKey(kv.Key)) removed.Add(kv.Key);
        }
        return (added, modified, removed);
    }

    private void RebuildMerged_NoLock(out int keys, out int layers)
    {
        var result = new Dictionary<string, string>(StringComparer.OrdinalIgnoreCase);
        foreach (var layer in _layers.OrderBy(l => l.Order))
        {
            foreach (var kv in layer.Data)
            {
                result[kv.Key] = kv.Value;
            }
        }
        _merged = result;
        keys = result.Count;
        layers = _layers.Count;
    }

    // ------------ Public API ------------

    public int Count
    {
        get { _lock.EnterReadLock(); try { return _merged.Count; } finally { _lock.ExitReadLock(); } }
    }

    public bool ContainsKey(string key)
    {
        if (key is null) throw new ArgumentNullException(nameof(key));
        _lock.EnterReadLock();
        try { return _merged.ContainsKey(key); }
        finally { _lock.ExitReadLock(); }
    }

    public string? Get(string key)
    {
        if (key is null) throw new ArgumentNullException(nameof(key));
        _lock.EnterReadLock();
        try { return _merged.TryGetValue(key, out var v) ? v : null; }
        finally { _lock.ExitReadLock(); }
    }

    public string Get(string key, string defaultValue)
        => Get(key) ?? defaultValue;

    // Typed getters
    public int GetInt(string key, int @default = 0)
        => TryParse(key, int.TryParse, @default);

    public long GetLong(string key, long @default = 0)
        => TryParse(key, long.TryParse, @default);

    public bool GetBool(string key, bool @default = false)
        => TryParse(key, TryParseBool, @default);

    public double GetDouble(string key, double @default = 0)
        => TryParse(key, (string s, out double v) => double.TryParse(s, System.Globalization.NumberStyles.Float, System.Globalization.CultureInfo.InvariantCulture, out v), @default);

    public TimeSpan GetTimeSpan(string key, TimeSpan @default)
        => TryParse(key, TimeSpan.TryParse, @default);

    public Guid GetGuid(string key, Guid @default)
        => TryParse(key, Guid.TryParse, @default);

    private T TryParse<T>(string key, TryParseHandler<T> parser, T @default)
    {
        var s = Get(key);
        if (s is null) return @default;
        return parser(s, out var val) ? val : @default;
    }
    private delegate bool TryParseHandler<T>(string s, out T value);
    private static bool TryParseBool(string s, out bool v)
    {
        s = s.Trim();
        if (string.Equals(s, "1", StringComparison.OrdinalIgnoreCase) || string.Equals(s, "true", StringComparison.OrdinalIgnoreCase) || string.Equals(s, "yes", StringComparison.OrdinalIgnoreCase) || string.Equals(s, "y", StringComparison.OrdinalIgnoreCase) || string.Equals(s, "on", StringComparison.OrdinalIgnoreCase)) { v = true; return true; }
        if (string.Equals(s, "0", StringComparison.OrdinalIgnoreCase) || string.Equals(s, "false", StringComparison.OrdinalIgnoreCase) || string.Equals(s, "no", StringComparison.OrdinalIgnoreCase) || string.Equals(s, "n", StringComparison.OrdinalIgnoreCase) || string.Equals(s, "off", StringComparison.OrdinalIgnoreCase)) { v = false; return true; }
        return bool.TryParse(s, out v);
    }

    // Sections
    public SectionView Section(string path)
    {
        if (path is null) throw new ArgumentNullException(nameof(path));
        return new SectionView(this, NormalizePrefix(path));
    }

    private string NormalizePrefix(string path)
    {
        var p = path.Replace("__", _sep.ToString());
        return p.EndsWith(_sep) ? p : p + _sep;
    }

    // Validation
    public void Require(params string[] keys)
    {
        if (keys is null) throw new ArgumentNullException(nameof(keys));
        var missing = new List<string>();
        _lock.EnterReadLock();
        try
        {
            foreach (var k in keys)
            {
                if (!_merged.ContainsKey(k)) missing.Add(k);
            }
        }
        finally { _lock.ExitReadLock(); }

        if (missing.Count > 0)
            throw new InvalidOperationException("Missing required configuration key(s): " + string.Join(", ", missing));
    }

    // Snapshot
    public IReadOnlyDictionary<string, string> Snapshot()
    {
        _lock.EnterReadLock();
        try { return new Dictionary<string, string>(_merged, _merged.Comparer); }
        finally { _lock.ExitReadLock(); }
    }

    // Pretty dump
    public string Dump(bool maskSecrets = true)
    {
        var sb = new StringBuilder();
        _lock.EnterReadLock();
        try
        {
            foreach (var kv in _merged.OrderBy(k => k.Key, StringComparer.OrdinalIgnoreCase))
            {
                var v = maskSecrets && IsSecretKey(kv.Key) ? Mask(kv.Value) : kv.Value;
                sb.Append(kv.Key).Append(" = ").AppendLine(v ?? string.Empty);
            }
        }
        finally { _lock.ExitReadLock(); }
        return sb.ToString();
    }

    private static bool IsSecretKey(string key)
        => SecretPatterns.Any(r => r.IsMatch(key));
    private static string Mask(string? v)
    {
        if (string.IsNullOrEmpty(v)) return string.Empty;
        if (v!.Length <= 4) return new string('*', v.Length);
        return new string('*', Math.Max(0, v.Length - 4)) + v[^4..];
    }

    // Bind to POCO using JSON round-trip
    public T Bind<T>(string? section = null) where T : new()
    {
        var tree = BuildTree(section);
        var json = JsonSerializer.Serialize(tree, new JsonSerializerOptions { WriteIndented = false });
        var obj = JsonSerializer.Deserialize<T>(json, new JsonSerializerOptions { PropertyNameCaseInsensitive = true });
        return obj ?? new T();
    }

    private Dictionary<string, object?> BuildTree(string? section)
    {
        var root = new Dictionary<string, object?>(StringComparer.OrdinalIgnoreCase);
        string prefix = section is null ? string.Empty : NormalizePrefix(section);

        _lock.EnterReadLock();
        try
        {
            foreach (var kv in _merged)
            {
                if (prefix.Length > 0 && !kv.Key.StartsWith(prefix, StringComparison.OrdinalIgnoreCase)) continue;
                var path = (prefix.Length == 0) ? kv.Key : kv.Key.Substring(prefix.Length);
                InsertPath(root, path.Split(_sep), kv.Value);
            }
        }
        finally { _lock.ExitReadLock(); }

        return root;
    }

    private static void InsertPath(Dictionary<string, object?> node, IReadOnlyList<string> parts, string? value)
    {
        var current = node;
        for (int i = 0; i < parts.Count; i++)
        {
            var p = parts[i];
            if (i == parts.Count - 1)
            {
                current[p] = value;
            }
            else
            {
                if (!current.TryGetValue(p, out var child) || child is not Dictionary<string, object?> dict)
                {
                    dict = new Dictionary<string, object?>(StringComparer.OrdinalIgnoreCase);
                    current[p] = dict;
                }
                current = dict;
            }
        }
    }

    public void Dispose()
    {
        _lock.EnterWriteLock();
        try
        {
            foreach (var l in _layers)
            {
                l.Watcher?.Dispose();
            }
            _layers.Clear();
            _merged.Clear();
        }
        finally { _lock.ExitWriteLock(); }
        _lock.Dispose();
    }
}<|MERGE_RESOLUTION|>--- conflicted
+++ resolved
@@ -1,12 +1,9 @@
 using System.Text;
 using System.Text.Json;
-<<<<<<< HEAD
 using System.Text.RegularExpressions;
-=======
 using System.Threading.Tasks;
 
 namespace ConfigManagerPlus;
->>>>>>> 94155882
 
 /// <summary>
 /// ConfigManager+ core. Compose providers as layers; last added wins.
